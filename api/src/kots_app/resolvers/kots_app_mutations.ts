--- conflicted
+++ resolved
@@ -16,14 +16,6 @@
 
       const app = await context.getApp(appId);
 
-<<<<<<< HEAD
-      let uri = gitOpsInput.uri;
-      if (gitOpsInput.provider === "github.com") {
-        uri = `https://github.com/${uri}`;
-      } // TODO more
-
-=======
->>>>>>> be56a657
       const { publicKey, privateKey } = generateKeyPairSync("rsa", {
         modulusLength: 4096,
         publicKeyEncoding: {
@@ -38,11 +30,7 @@
         }
       });
 
-<<<<<<< HEAD
-      const gitopsRepo = await stores.kotsAppStore.createGitOpsRepo(uri, privateKey, publicKey);
-=======
       const gitopsRepo = await stores.kotsAppStore.createGitOpsRepo(gitOpsInput.uri, privateKey, publicKey);
->>>>>>> be56a657
       await stores.kotsAppStore.setAppDownstreamGitOpsConfiguration(appId, clusterId, gitopsRepo.id, gitOpsInput.branch, gitOpsInput.path, gitOpsInput.format);
 
       return {};
