--- conflicted
+++ resolved
@@ -1,12 +1,6 @@
-<<<<<<< HEAD
-import * as pg from "pg";
-import * as _ from "lodash";
-import * as yaml from "js-yaml";
-=======
 import pg from "pg";
 import _ from "lodash";
 import yaml from "js-yaml";
->>>>>>> 5fc0f383
 import request from "request-promise";
 import { Params } from "../server/params";
 import { ReplicatedError } from "../server/errors";
